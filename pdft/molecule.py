--- conflicted
+++ resolved
@@ -148,17 +148,10 @@
         D = psi4.core.doublet(Cocc, Cocc, False, True)
         return C, Cocc, D, eigvecs
 
-<<<<<<< HEAD
     def scf(self, maxiter=100, hamiltonian=["kinetic", "external", "hartree", "xc"],
             vp_Fock_updown=None, xxxtra_Fock_updown=None,
             get_matrices=False,
             diis=True, energetic=False):
-=======
-    def scf(self, maxiter=100, hamiltonian = ["kinetic", "external", "hartree", "xc"],
-                              vp_mn=None, xfock_nm = None,
-                              get_matrices=True, get_ingredients=False, get_orbitals=False,
-                              diis=False):
->>>>>>> dc1b1dbe
         """
         Performs scf cycle
         Parameters
@@ -166,7 +159,7 @@
         vp: psi4.core.Matrix
             Vp_matrix to be added to KS matrix
         """
-<<<<<<< HEAD
+
         # At the beginning, check if the given vp is the same as vp of last SCF.
         if vp_Fock_updown is not None and \
                 (self.vp_a is not None and self.vp_b is not None):
@@ -182,11 +175,7 @@
 
         # Restricted/Unrestricted
         # Initial Guess.
-=======
-
-        #Restricted/Unrestricted
-        #Initial Guess. 
->>>>>>> dc1b1dbe
+
         if self.Da is None and self.Db is None:
             Ca, Cocca, Da, eigs_a = self.build_orbitals(self.H, self.nalpha)
             # Set to X_b = X_a if restricted == True without depending on child class.
@@ -195,14 +184,6 @@
         if self.Da is not None and self.Da is not None:
             Ca, Cocca, Da, eigs_a = self.Ca, self.Cocca, self.Da, self.eigs_a
             Cb, Coccb, Db, eigs_b = self.Cb, self.Coccb, self.Db, self.eigs_b
-<<<<<<< HEAD
-
-=======
-                
-        if diis is True:
-            diisa_obj = psi4.p4util.solvers.DIIS(max_vec=3, removal_policy="largest") 
-            diisb_obj = psi4.p4util.solvers.DIIS(max_vec=3, removal_policy="largest")
->>>>>>> dc1b1dbe
 
 
         if diis is True:
@@ -231,19 +212,12 @@
                 self.vee_b = psi4.core.Matrix(self.nbf, self.nbf)
                 self.vks_a = psi4.core.Matrix(self.nbf, self.nbf)
                 self.vks_b = psi4.core.Matrix(self.nbf, self.nbf)
-<<<<<<< HEAD
+
 
             Fa = psi4.core.Matrix(self.nbf, self.nbf)
             Fb = psi4.core.Matrix(self.nbf, self.nbf)
 
             if "kinetic" in hamiltonian:
-=======
-            
-            Fa = psi4.core.Matrix(self.nbf, self.nbf)
-            Fb = psi4.core.Matrix(self.nbf, self.nbf)
-
-            if "kinetic" in hamiltonian: 
->>>>>>> dc1b1dbe
                 Fa.axpy(1.0, self.T.clone())
                 Fb.axpy(1.0, self.T.clone())
 
@@ -253,30 +227,18 @@
 
             if "hartree" in hamiltonian:
                 Fa.axpy(1.0, self.jk.J()[0])
-<<<<<<< HEAD
                 Fa.axpy(1.0, self.jk.J()[1])
-=======
-                Fa.axpy(1.0, self.jk.J()[1]) 
->>>>>>> dc1b1dbe
+
                 Fb.axpy(1.0, self.jk.J()[0])
                 Fb.axpy(1.0, self.jk.J()[1])
 
                 if get_matrices is True:
-<<<<<<< HEAD
                     # Hartree
                     self.vha_a.axpy(1.0, self.jk.J()[0])
                     self.vha_a.axpy(1.0, self.jk.J()[1])
                     self.vha_b.axpy(1.0, self.jk.J()[0])
                     self.vha_b.axpy(1.0, self.jk.J()[1])
                     # Kohn_Sham Potential
-=======
-                    #Hartree
-                    self.vha_a.axpy(1.0, self.jk.J()[0])
-                    self.vha_a.axpy(1.0, self.jk.J()[1])             
-                    self.vha_b.axpy(1.0, self.jk.J()[0])
-                    self.vha_b.axpy(1.0, self.jk.J()[1])
-                    #Kohn_Sham Potential 
->>>>>>> dc1b1dbe
                     self.vks_a.axpy(1.0, self.jk.J()[0])
                     self.vks_a.axpy(1.0, self.jk.J()[1])
                     self.vks_b.axpy(1.0, self.jk.J()[0])
@@ -296,7 +258,6 @@
                 else:
                     alpha = 0.0
 
-<<<<<<< HEAD
                 # Correlation Hybrid?
                 if self.functional.is_c_hybrid() is True:
                     raise NameError("Correlation hybrids are not avaliable")
@@ -327,38 +288,7 @@
 
             # DIIS
             if diis:
-=======
-                #Correlation Hybrid?
-                if self.functional.is_c_hybrid() is True:
-                    raise NameError("Correlation hybrids are not avaliable")
-
-                #Exchange Correlation
-                ks_e, Vxc_a, Vxc_b, self.ingredients, self.orbitals, self.grid, self.potential = self.get_xc(Da, Db, Ca.np, Cb.np, 
-                                                                                                False, False, vxc=None)
-
-                #XC already scaled by alpha  
-                Vxc_a = psi4.core.Matrix.from_array(Vxc_a)
-                Vxc_b = psi4.core.Matrix.from_array(Vxc_b)          
-                self.vxc_a.axpy(1.0, Vxc_a)
-                self.vxc_b.axpy(1.0, Vxc_b)
-                Fa.axpy(1.0, Vxc_a)
-                Fb.axpy(1.0, Vxc_b)
-                # Fa.axpy(1.0, vp_a)
-                # Fb.axpy(1.0, vp_b)
-
-                if get_matrices is True:
-                    self.vxc_a.axpy(1.0, Vxc_a)
-                    self.vxc_b.axpy(1.0, Vxc_b)
-
-            if "xxxtra" in hamiltonian:
-                if xfock_nm is None:
-                    raise NameError("You want to add an xxxtra component to Hamiltonian but didn't specify it")
-                Fa.axpy(1.0, xfock_nm[0])
-                Fb.axpy(1.0, xfock_nm[1])
-
-            #DIIS
-            if diis is True:
->>>>>>> dc1b1dbe
+
                 diisa_e = psi4.core.triplet(Fa, Da, self.S, False, False, False)
                 diisa_e.subtract(psi4.core.triplet(self.S, Da, Fa, False, False, False))
                 diisa_e = psi4.core.triplet(self.A, diisa_e, self.A, False, False, False)
@@ -369,22 +299,14 @@
                 diisb_e = psi4.core.triplet(self.A, diisb_e, self.A, False, False, False)
                 diisb_obj.add(Fb, diisb_e)
 
-<<<<<<< HEAD
-                # dRMSa = diisa_e.rms()
-                # dRMSb = diisb_e.rms()
-
-                dRMS = 0.5 * (np.mean(diisa_e.np ** 2) ** 0.5 + np.mean(diisb_e.np ** 2) ** 0.5)
-=======
                 dRMSa = diisa_e.rms()
                 dRMSb = diisb_e.rms()
 
                 dRMS = 0.5 * (np.mean(diisa_e.np**2)**0.5 + np.mean(diisb_e.np**2)**0.5)
->>>>>>> dc1b1dbe
 
                 Fa = diisa_obj.extrapolate()
                 Fb = diisb_obj.extrapolate()
 
-<<<<<<< HEAD
             # Define Energetics
             if "kinetic" in hamiltonian:
                 energy_kinetic = 1.0 * self.T.vector_dot(Da) + 1.0 * self.T.vector_dot(Db)
@@ -460,360 +382,8 @@
         # self.vks_a, self.vks_b    =
         self.Cocca, self.Coccb = Cocca, Coccb
         self.eigs_a, self.eigs_b = eigs_a, eigs_b
-
-=======
-            #Define Energetics
-            if True:
-                if "kinetic" in hamiltonian:
-                    energy_kinetic = 1.0 * self.T.vector_dot(Da) + 1.0 * self.T.vector_dot(Db)
-                else:
-                    energy_kinetic = 0.0
-
-                if "external" in hamiltonian:
-                    energy_external = 1.0 * self.V.vector_dot(Da) + 1.0 * self.V.vector_dot(Db)
-                else:
-                    energy_external = 0.0
-
-                if "hartree" in hamiltonian:
-                    energy_hartree_a     =  0.5 * (self.jk.J()[0].vector_dot(Da) + self.jk.J()[1].vector_dot(Da))
-                    energy_hartree_b     =  0.5 * (self.jk.J()[0].vector_dot(Db) + self.jk.J()[1].vector_dot(Db))
-                else:
-                    energy_hartree_a = 0.0
-                    energy_hartree_b = 0.0
-
-                if "xc" in hamiltonian:
-                    energy_exchange_a    = -0.5 * alpha * (self.jk.K()[0].vector_dot(Da))
-                    energy_exchange_b    = -0.5 * alpha * (self.jk.K()[1].vector_dot(Db))
-                    energy_ks            =  1.0 * ks_e
-                else:
-                    energy_exchange_a    = 0.0
-                    energy_exchange_b    = 0.0
-                    energy_ks            = 0.0
-
-                if "xxxtra" in hamiltonian:
-                    #Warning, xxxtra energy should be able to be computed as a contraction. 
-                    energy_xtra_a = xfock_nm[0].vector_dot(Da)
-                    energy_xtra_b = xfock_nm[1].vector_dot(Db)
-
-            energy_nuclear = 1.0 * self.Enuc
-            energy_partition = 0.0
-            SCF_E = energy_kinetic + energy_external + energy_hartree_a + energy_hartree_b + energy_partition + energy_ks + energy_exchange_a + energy_exchange_b + energy_nuclear 
-           
-            #if np.mod(SCF_ITER, 5.0) == 0:
-            #    print('SCF Iter%3d: % 18.14f   % 11.7f   % 1.5E   %1.5E'% (SCF_ITER, SCF_E, ks_e, (SCF_E - Eold), dRMS))
-
-            if abs(SCF_E - Eold) < E_conv:
-            #if (abs(SCF_E - Eold) < E_conv and abs(dRMS < 1e-5)):
-               break
-
-            Eold = SCF_E
-
-            #Diagonalize Fock matrix
-            Ca, Cocca, Da, eigs_a = self.build_orbitals(Fa, self.nalpha)
-            Cb, Coccb, Db, eigs_b = self.build_orbitals(Fb, self.nbeta)
-        
-        ks_e, _, _, self.ingredients, self.orbitals, self.grid, self.potential = self.get_xc(Da, Db, Ca.np, Cb.np, 
-                                                                                                    get_ingredients=get_ingredients, 
-                                                                                                    get_orbitals=get_orbitals, 
-                                                                                                    vxc=None)
-
-        self.energetics = {"Kinetic" : energy_kinetic,
-                           "External" : energy_external,
-                           "Hartree" : energy_hartree_a + energy_hartree_b, 
-                           "Exact Exchange" : energy_exchange_a + energy_exchange_b, 
-                           "Exchange-Correlation" : energy_ks, 
-                           "Nuclear" : energy_nuclear, 
-                           "Partition" : energy_partition,
-                           "Total" : SCF_E}
-
-        self.energy               = SCF_E
-        self.frag_energy          = SCF_E - energy_partition
-        self.Da, self.Db          = Da, Db
-        self.Fa, self.Fb          = Fa, Fb
-        self.Ca, self.Cb          = Ca, Cb
-        #self.vks_a, self.vks_b    = 
-        self.Cocca, self.Coccb    = Cocca, Coccb
-        self.eigs_a, self.eigs_b  = eigs_a, eigs_b
-        
         #Stores everything in wfn object
-        self.set_wfn()
-
-    def basis_to_grid(self, mat, blocks=True):
-        """
-        Turns a matrix expressed in the basis of mol to its grid representation
-
-        Parameters
-        ----------
-        mol: Pdft.Molecule
-
-        mat: Numpy array
-            Matrix representation in the basis of mol
-
-
-        Returns
-        -------
-        frag_phi = List
-            Phi separated in blocks
-        
-        frag_pos = List
-            Positions separated in blocks
-
-        full_mat = Numpy array
-            Grid representation of mat on the grid. Order not explicit. 
-        """
-        Vpot = self.Vpot
-        
-        points_func = Vpot.properties()[0]
-        superfunc = Vpot.functional()
-
-        full_phi, fullx, fully, fullz, fullw, full_mat = [], [], [], [], [], []
-        frag_phi, frag_w, frag_mat, frag_pos = [],[],[],[]
-
-        # Loop Over Blocks
-        for l_block in range(Vpot.nblocks()):
-
-            # Obtain general grid information
-            l_grid = Vpot.get_block(l_block)
-
-            l_w = np.array(l_grid.w())
-            l_x = np.array(l_grid.x())
-            l_y = np.array(l_grid.y())
-            l_z = np.array(l_grid.z())
-            frag_w.append(l_w)
-
-            for i in range(len(l_x)):
-                fullx.append(l_x[i])
-                fully.append(l_y[i])
-                fullz.append(l_z[i])
-                fullw.append(l_w[i])
-
-            l_npoints = l_w.shape[0]
-            points_func.compute_points(l_grid)
-
-            # Recompute to l_grid
-            lpos = np.array(l_grid.functions_local_to_global())
-            frag_pos.append(lpos)
-            points_func.compute_points(l_grid)
-            nfunctions = lpos.shape[0]
-
-            phi = np.array(points_func.basis_values()["PHI"])[:l_npoints, :nfunctions]
-
-            if mat.ndim == 2:
-                l_mat = mat[(lpos[:, None], lpos)]
-                mat_r = contract('pm,mn,pn->p', phi, l_mat, phi)
-
-            if mat.ndim == 1:
-                l_mat = mat[lpos]
-                mat_r =mat_r = contract('pm,m->p', phi, l_mat)
-
-            frag_mat.append((mat_r[:l_npoints]))
-            #frag_mat.append(mat_r)
-
-            for i in range(len(mat_r)):
-                full_mat.append(mat_r[i])
-                
-            for i in range(len(phi)):
-                full_phi.append(phi[i])
-                
-        x, y, z= np.array(fullx), np.array(fully), np.array(fullz)
-        full_mat = np.array(full_mat)
-        full_w = np.array(fullw)
-            
-        if blocks is True:
-            return np.array(frag_mat), frag_w
-        if blocks is False: 
-            return full_mat, [x,y,z,full_w] 
-
-    def to_grid(self, Duv, Duv_b=None, vpot=None):
-        """
-        For any function on double ao basis: f(r) = Duv*phi_u(r)*phi_v(r), e.g. the density.
-        If Duv_b is not None, it will take Duv + Duv_b.
-        One should use the same wfn for all the fragments and the entire systems since different geometry will
-        give different arrangement of xyzw.
-        :return: The value of f(r) on grid points.
-        """
-        if vpot is None:
-            vpot = self.Vpot
-        points_func = vpot.properties()[0]
-        f_grid = np.array([])
-        # Loop over the blocks
-        if Duv.ndim == 2:
-            for b in range(vpot.nblocks()):
-                # Obtain block information
-                block = vpot.get_block(b)
-                points_func.compute_points(block)
-                npoints = block.npoints()
-                lpos = np.array(block.functions_local_to_global())
-
-                # Compute phi!
-                phi = np.array(points_func.basis_values()["PHI"])[:npoints, :lpos.shape[0]]
-
-                # Build a local slice of D
-                if Duv_b is None:
-                    lD = Duv[(lpos[:, None], lpos)]
-                else:
-                    lD = Duv[(lpos[:, None], lpos)] + Duv_b[(lpos[:, None], lpos)]
-                # Copmute rho
-                f_grid = np.append(f_grid, np.einsum('pm,mn,pn->p', phi, lD, phi))
-        elif Duv.ndim==1:
-            for b in range(vpot.nblocks()):
-                # Obtain block information
-                block = vpot.get_block(b)
-                points_func.compute_points(block)
-                npoints = block.npoints()
-                lpos = np.array(block.functions_local_to_global())
-
-                # Compute phi!
-                phi = np.array(points_func.basis_values()["PHI"])[:npoints, :lpos.shape[0]]
-
-                # Build a local slice of D
-                if Duv_b is None:
-                    lD = Duv[lpos]
-                else:
-                    lD = Duv[lpos] + Duv_b[lpos]
-
-                # Copmute rho
-                f_grid = np.append(f_grid, np.einsum('pm,m->p', phi, lD))
-        return f_grid
-
-    def axis_plot_r(self, functions, axis="z", labels=None, 
-                                               xrange=None, 
-                                               yrange=None, 
-                                               logplot=False, return_array=False, 
-                                               threshold=1e-11):
-
-        y_out_arrays = []
-        x_out_array = []
-
-        for j, function in enumerate(functions):
-
-            x_out = []
-            y_out = []
-
-            for block in range(len(function)):
-
-                x = self.grid["x"][block]
-                y = self.grid["y"][block]
-                z = self.grid["z"][block]
-
-                if axis == "z":
-                    for i_point in range(len(x)):
-                        if np.abs(x[i_point]) < threshold:
-                            if np.abs(y[i_point]) < threshold:
-                                x_out.append(z[i_point])
-                                y_out.append(function[block][i_point])
-                
-                elif axis == "x":
-                    for i_point in range(len(x)):
-                        if np.abs(y[i_point]) < threshold:
-                            if np.abs(z[i_point]) < threshold:
-                                x_out.append(x[i_point])
-                                y_out.append(function[block][i_point])
-
-                elif axis == "y":
-                    for i_point in range(len(x)):
-                        if np.abs(x[i_point]) < threshold:
-                            if np.abs(z[i_point]) < threshold:
-                                x_out.append(y[i_point])
-                                y_out.append(function[block][i_point])
-
-
-            x_out = np.array(x_out)
-            y_out = np.array(y_out)
-            indx = x_out.argsort()
-            x_out = x_out[indx]
-            y_out = y_out[indx]
-
-            if labels is None:
-                plt.plot(x_out,y_out)
-                if logplot is not False:
-                    plt.xscale('log')
-            elif labels is not None:
-                plt.plot(x_out,y_out,label=labels[j])
-                plt.legend(fontsize=18)
-            # if return_array is True:
-            #     y_arrays.append((x_out,y_out))
-            if xrange is not None:
-                plt.xlim(xrange)
-            if yrange is not None:
-                plt.ylim(yrange)
-            
-            y_out_arrays.append(y_out)
-        x_out_array = x_out
-
-        plt.show()
-
-        if return_array is True:
-            return x_out_array, y_out_arrays
-
-    def axis_plot(self, axis, matrices, labels=None, xrange=None, yrange=None, threshold=1e-11, 
-                  return_array=False):
-        """
-
-        For a given matrix in AO basis set, plots the value for that matrix along a given axis. 
-
-        """    
-        y_arrays = []
-
-        for j, matrix in enumerate(matrices):
-
-            #matrix = matrix.np
-            density_grid, grid = self.basis_to_grid(matrix, blocks=False)
-
-            x = []
-            y = []
-    
-            if axis == "z":
-                for i in range(len(grid[0])):
-                    if np.abs(grid[0][i]) < threshold:
-                        if np.abs(grid[1][i]) < threshold:
-                            x.append((grid[2][i]))
-                            y.append(density_grid[i])
-
-            elif axis == "y":
-                for i in range(len(grid[0])):
-                    if np.abs(grid[0][i]) < threshold:
-                        if np.abs(grid[2][i]) < threshold:
-                            x.append((grid[1][i]))
-                            y.append(density_grid[i])
-
-            elif axis == "x":
-                for i in range(len(grid[0])):
-                    if np.abs(grid[1][i]) < threshold:
-                        if np.abs(grid[2][i]) < threshold:
-                            x.append((grid[0][i]))
-                            y.append(density_grid[i])
-
-            x = np.array(x)
-            y = np.array(y)
-            indx = x.argsort()
-            x = x[indx]
-            y = y[indx]
-            y_arrays.append(y)
-
-            if labels is None:
-                plt.plot(x,y)
-            elif labels is not None:
-                plt.plot(x,y,label=labels[j])
-                plt.legend()
-            if return_array is True:
-                y_arrays.append((x, y))
-            if xrange is not None:
-                plt.xlim(xrange)
-            if yrange is not None:
-                plt.ylim(yrange)
-
-
-        plt.show()
-
-        if return_array is True:
-            return x, y_arrays
-
-    def set_wfn(self):
-        """
-        Sets scf output to wfn object
-        """
->>>>>>> dc1b1dbe
+        # self.set_wfn()
 
 class UMolecule(Molecule):
     """
@@ -829,37 +399,6 @@
                          mints, jk, vpot,
                          )
 
-<<<<<<< HEAD
-=======
-        #Psi4 objects 
-        self.functional = functional_factory(self.method, True, deriv=1)
-        self.Vpot       = vpot if vpot is not None else psi4.core.VBase.build(self.wfn.basisset(), self.functional, "RV")
-        self.Vpot.initialize()
-        self.nblocks = self.Vpot.nblocks()
-
-        if self.nalpha != self.nbeta:
-            raise ValueError("RMolecule can't be used with that electronic configuration")
-
-    def get_xc(self, Da, Db, Ca, Cb, 
-               get_ingredients, get_orbitals, vxc):
-        self.Vpot.set_D([Da])
-        self.Vpot.properties()[0].set_pointers(Da)
-        ks_e, Vxc, ingredients, orbitals, grid, potential = xc(Da, Ca, 
-                                              self.wfn, self.Vpot,
-                                              get_ingredients, get_orbitals, vxc)
-
-        return ks_e, Vxc, Vxc, ingredients, orbitals, grid, potential
-
-class UMolecule(Molecule):
-
-    def __init__(self, geometry, basis, method, 
-                 mints = None, jk = None, vpot = None,
-                 ):
-        super().__init__(geometry, basis, method, 
-                        mints, jk, vpot, 
-                        )
-
->>>>>>> dc1b1dbe
         self.restricted = False
         self.functional = functional_factory(self.method, False, deriv=1)
 
@@ -867,7 +406,6 @@
         self.Vpot.initialize()
         self.nblocks = self.Vpot.nblocks()
 
-<<<<<<< HEAD
         D = psi4.core.Matrix(self.nbf,self.nbf)
         self.Vpot.set_D([D, D])
         self.Vpot.properties()[0].set_pointers(D, D)
@@ -890,14 +428,4 @@
                                                                           self.wfn, self.Vpot,
                                                                           get_ingredients, get_orbitals, vxc)
 
-=======
-    def get_xc(self, Da, Db, Ca, Cb, 
-               get_ingredients, get_orbitals, vxc):
-        self.Vpot.set_D([Da, Db])
-        self.Vpot.properties()[0].set_pointers(Da, Db)  
-        ks_e, Vxc_a, Vxc_b, ingredients, orbitals, grid, potential = u_xc(Da, Db, Ca, Cb, 
-                                                        self.wfn, self.Vpot,
-                                                        get_ingredients, get_orbitals, vxc)
-        
->>>>>>> dc1b1dbe
         return ks_e, Vxc_a, Vxc_b, ingredients, orbitals, grid, potential